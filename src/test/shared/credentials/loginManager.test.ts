/*!
 * Copyright 2019 Amazon.com, Inc. or its affiliates. All Rights Reserved.
 * SPDX-License-Identifier: Apache-2.0
 */

import * as assert from 'assert'
import * as sinon from 'sinon'
import { LoginManager } from '../../../credentials/loginManager'
import { CredentialsProvider } from '../../../credentials/providers/credentialsProvider'
import { CredentialsProviderId } from '../../../credentials/providers/credentialsProviderId'
import { CredentialsProviderManager } from '../../../credentials/providers/credentialsProviderManager'
import { AwsContext } from '../../../shared/awsContext'
import * as accountId from '../../../shared/credentials/accountId'
import { CredentialsStore } from '../../../credentials/credentialsStore'

describe('LoginManager', async () => {
    let sandbox: sinon.SinonSandbox

    const awsContext = ({
        setCredentials: () => {
            throw new Error('This test was not initialized')
        },
    } as any) as AwsContext
    const sampleCredentials = ({} as any) as AWS.Credentials
    const sampleCredentialsProviderId: CredentialsProviderId = {
        credentialType: 'test',
        credentialTypeId: 'someId',
    }

    const credentialsStore = new CredentialsStore()

    let loginManager: LoginManager
    let credentialsProvider: CredentialsProvider
    let getAccountIdStub: sinon.SinonStub<[AWS.Credentials, string], Promise<string | undefined>>
    let getCredentialsProviderStub: sinon.SinonStub<[CredentialsProviderId], Promise<CredentialsProvider | undefined>>
    let recordAwsSetCredentialsSpy: any

    beforeEach(async () => {
        sandbox = sinon.createSandbox()
        recordAwsSetCredentialsSpy = sandbox.spy()

<<<<<<< HEAD
        loginManager = new LoginManager(awsContext, credentialsStore)
=======
        loginManager = new LoginManager(awsContext, recordAwsSetCredentialsSpy)
>>>>>>> 8ea4615c
        credentialsProvider = {
            getCredentials: sandbox.stub().resolves(sampleCredentials),
            getCredentialsProviderId: sandbox.stub().returns(sampleCredentialsProviderId),
            getDefaultRegion: sandbox.stub().returns('someRegion'),
            getHashCode: sandbox.stub().returns('1234'),
            canAutoConnect: sandbox.stub().returns(true),
        }

        getAccountIdStub = sandbox.stub(accountId, 'getAccountId')
        getAccountIdStub.resolves('AccountId1234')
        getCredentialsProviderStub = sandbox.stub(CredentialsProviderManager.getInstance(), 'getCredentialsProvider')
        getCredentialsProviderStub.resolves(credentialsProvider)
    })

    afterEach(async () => {
        sandbox.restore()
    })

    it('passive login does NOT send telemetry', async () => {
        const setCredentialsStub = sandbox.stub(awsContext, 'setCredentials')
        await loginManager.login({ passive: true, providerId: sampleCredentialsProviderId })

        assert.strictEqual(setCredentialsStub.callCount, 1)
        assert.strictEqual(recordAwsSetCredentialsSpy.calledOnce, false)
    })

    it('non-passive login sends telemetry', async () => {
        const setCredentialsStub = sandbox.stub(awsContext, 'setCredentials')
        await loginManager.login({ passive: false, providerId: sampleCredentialsProviderId })

        assert.strictEqual(setCredentialsStub.callCount, 1)
        assert.strictEqual(recordAwsSetCredentialsSpy.calledOnce, true)
    })

    it('logs in with credentials (happy path)', async () => {
        const setCredentialsStub = sandbox.stub(awsContext, 'setCredentials')

        await loginManager.login({ passive: false, providerId: sampleCredentialsProviderId })
        assert.strictEqual(setCredentialsStub.callCount, 1, 'Expected awsContext setCredentials to be called once')
        assert.strictEqual(recordAwsSetCredentialsSpy.calledOnce, true)
    })

    it('logs out (happy path)', async () => {
        const setCredentialsStub = sandbox.stub(awsContext, 'setCredentials')

        await loginManager.login({ passive: false, providerId: sampleCredentialsProviderId })
        await loginManager.logout()
        assert.strictEqual(setCredentialsStub.callCount, 2, 'Expected awsContext setCredentials to be called twice')
        assert.strictEqual(recordAwsSetCredentialsSpy.calledOnce, true)
    })

    it('logs out if credentials could not be retrieved', async () => {
        getCredentialsProviderStub.reset()
        getCredentialsProviderStub.resolves(undefined)
        const setCredentialsStub = sandbox.stub(awsContext, 'setCredentials').callsFake(async credentials => {
            // Verify that logout is called
            assert.strictEqual(credentials, undefined)
        })

        await loginManager.login({ passive: true, providerId: sampleCredentialsProviderId })
        assert.strictEqual(setCredentialsStub.callCount, 1, 'Expected awsContext setCredentials to be called once')
        assert.strictEqual(recordAwsSetCredentialsSpy.calledOnce, false)
    })

    it('logs out if an account Id could not be determined', async () => {
        getAccountIdStub.reset()
        getAccountIdStub.resolves(undefined)
        const setCredentialsStub = sandbox.stub(awsContext, 'setCredentials').callsFake(async credentials => {
            // Verify that logout is called
            assert.strictEqual(credentials, undefined)
        })

        await loginManager.login({ passive: false, providerId: sampleCredentialsProviderId })
        assert.strictEqual(setCredentialsStub.callCount, 1, 'Expected awsContext setCredentials to be called once')
        assert.strictEqual(recordAwsSetCredentialsSpy.calledOnce, true)
    })

    it('logs out if getting an account Id throws an Error', async () => {
        getAccountIdStub.reset()
        getAccountIdStub.throws('Simulating getAccountId throwing an Error')
        const setCredentialsStub = sandbox.stub(awsContext, 'setCredentials').callsFake(async credentials => {
            // Verify that logout is called
            assert.strictEqual(credentials, undefined)
        })

        await loginManager.login({ passive: false, providerId: sampleCredentialsProviderId })
        assert.strictEqual(setCredentialsStub.callCount, 1, 'Expected awsContext setCredentials to be called once')
        assert.strictEqual(recordAwsSetCredentialsSpy.calledOnce, true)
    })
})<|MERGE_RESOLUTION|>--- conflicted
+++ resolved
@@ -39,11 +39,7 @@
         sandbox = sinon.createSandbox()
         recordAwsSetCredentialsSpy = sandbox.spy()
 
-<<<<<<< HEAD
-        loginManager = new LoginManager(awsContext, credentialsStore)
-=======
-        loginManager = new LoginManager(awsContext, recordAwsSetCredentialsSpy)
->>>>>>> 8ea4615c
+        loginManager = new LoginManager(awsContext, credentialsStore, recordAwsSetCredentialsSpy)
         credentialsProvider = {
             getCredentials: sandbox.stub().resolves(sampleCredentials),
             getCredentialsProviderId: sandbox.stub().returns(sampleCredentialsProviderId),
