/*!
 * Copyright 2021 Amazon.com, Inc. or its affiliates. All Rights Reserved.
 * SPDX-License-Identifier: Apache-2.0
 */
import * as nls from 'vscode-nls'
const localize = nls.loadMessageBundle()

import * as moment from 'moment'
import * as vscode from 'vscode'
import { Window } from '../../shared/vscode/window'
import { getLogger } from '../../shared/logger'
import { ChildProcess } from '../../shared/utilities/childProcess'
import { EcsContainerNode } from '../explorer/ecsContainerNode'
import { recordEcsRunExecuteCommand } from '../../shared/telemetry/telemetry.gen'
import { DefaultSettingsConfiguration, SettingsConfiguration } from '../../shared/settingsConfiguration'
import { extensionSettingsPrefix, INSIGHTS_TIMESTAMP_FORMAT } from '../../shared/constants'
import { showOutputMessage, showViewLogsMessage } from '../../shared/utilities/messages'
import { getOrInstallCli } from '../../shared/utilities/cliUtils'
import { removeAnsi } from '../../shared/utilities/textUtilities'
import globals from '../../shared/extensionGlobals'
import { CommandWizard } from '../wizards/executeCommand'
import { CancellationError } from '../../shared/utilities/timeoutUtils'

export async function runCommandInContainer(
    node: EcsContainerNode,
    window = Window.vscode(),
    outputChannel = globals.outputChannel,
    settings: SettingsConfiguration = new DefaultSettingsConfiguration(extensionSettingsPrefix)
): Promise<void> {
    getLogger().debug('RunCommandInContainer called for: %O', node.containerName)
    let result: 'Succeeded' | 'Failed' | 'Cancelled' = 'Cancelled'
    let status: vscode.Disposable | undefined

    try {
        const wizard = new CommandWizard(node, await settings.isPromptEnabled('ecsRunCommand'))
        const response = await wizard.run()

        if (!response) {
            return
        }

        if (response.confirmation === 'suppress') {
            settings.disablePrompt('ecsRunCommand')
        }

<<<<<<< HEAD
        const ssmPlugin = await getOrInstallCli('session-manager-plugin', true, window, settings).catch(e => {
            result = 'Failed'
            throw Error('SSM Plugin not installed and cannot auto install')
        })
=======
        const ssmPlugin = await getOrInstallCli('session-manager-plugin', true, window, settings)
>>>>>>> d27f2173

        status = vscode.window.setStatusBarMessage(
            localize('AWS.command.ecs.statusBar.executing', 'ECS: Executing command...')
        )

        const execCommand = await node.ecs.executeCommand(
            node.clusterArn,
            node.containerName,
            response.task,
            response.command
        )
        const args = [JSON.stringify(execCommand.session), node.ecs.regionCode, 'StartSession']
        showOutputMessage(
            `${moment().format(INSIGHTS_TIMESTAMP_FORMAT)}:  Container: "${node.containerName}" Task ID: "${
                response.task
            }"  Running command: "${response.command}"`,
            outputChannel
        )

        await new ChildProcess(ssmPlugin, args, { logging: 'noparams' }).run({
            rejectOnErrorCode: true,
            onStdout: text => {
                showOutputMessage(removeAnsi(text), outputChannel)
            },
            onStderr: text => {
                showOutputMessage(removeAnsi(text), outputChannel)
            },
        })

        result = 'Succeeded'
    } catch (error) {
        if (CancellationError.isUserCancelled(error)) {
            return
        }

        result = 'Failed'
        getLogger().error('Failed to execute command in container, %O', error)
        showViewLogsMessage(localize('AWS.ecs.runCommandInContainer.error', 'Failed to execute command in container.'))
    } finally {
        recordEcsRunExecuteCommand({ result: result, ecsExecuteCommandType: 'command' })
        status?.dispose()
    }
}<|MERGE_RESOLUTION|>--- conflicted
+++ resolved
@@ -43,14 +43,10 @@
             settings.disablePrompt('ecsRunCommand')
         }
 
-<<<<<<< HEAD
         const ssmPlugin = await getOrInstallCli('session-manager-plugin', true, window, settings).catch(e => {
             result = 'Failed'
             throw Error('SSM Plugin not installed and cannot auto install')
         })
-=======
-        const ssmPlugin = await getOrInstallCli('session-manager-plugin', true, window, settings)
->>>>>>> d27f2173
 
         status = vscode.window.setStatusBarMessage(
             localize('AWS.command.ecs.statusBar.executing', 'ECS: Executing command...')
