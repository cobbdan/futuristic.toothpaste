--- conflicted
+++ resolved
@@ -235,11 +235,7 @@
         })
 
         await activateAwsExplorer({
-<<<<<<< HEAD
-            awsContext: globals.awsContext,
-=======
             context: extContext,
->>>>>>> 54726168
             awsContextTrees,
             regionProvider,
             toolkitOutputChannel,
