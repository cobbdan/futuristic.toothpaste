/*!
 * Copyright 2018-2019 Amazon.com, Inc. or its affiliates. All Rights Reserved.
 * SPDX-License-Identifier: Apache-2.0
 */

import { join } from 'path'
import * as vscode from 'vscode'
import * as nls from 'vscode-nls'

import * as caws from './caws/activation'
import * as cawsStatusbar from './caws/cawsStatusbar'
import { activate as activateAwsExplorer } from './awsexplorer/activation'
import { activate as activateCdk } from './cdk/activation'
import { activate as activateCloudWatchLogs } from './cloudWatchLogs/activation'
import { initialize as initializeCredentials } from './credentials/activation'
import { initializeAwsCredentialsStatusBarItem } from './credentials/awsCredentialsStatusBarItem'
import { LoginManager } from './credentials/loginManager'
import { CredentialsProviderManager } from './credentials/providers/credentialsProviderManager'
import { SharedCredentialsProviderFactory } from './credentials/providers/sharedCredentialsProviderFactory'
import { activate as activateSchemas } from './eventSchemas/activation'
import { activate as activateLambda } from './lambda/activation'
import { DefaultAWSClientBuilder } from './shared/awsClientBuilder'
import { AwsContextTreeCollection } from './shared/awsContextTreeCollection'
import { DefaultToolkitClientBuilder } from './shared/clients/toolkitClientBuilder'
import { activate as activateCloudFormationTemplateRegistry } from './shared/cloudformation/activation'
import {
    documentationUrl,
    endpointsFileUrl,
    extensionSettingsPrefix,
    githubCreateIssueUrl,
    githubUrl,
} from './shared/constants'
import { DefaultAwsContext } from './shared/awsContext'
import { DefaultAWSContextCommands } from './shared/defaultAwsContextCommands'
import { ext } from './shared/extensionGlobals'
import {
    aboutToolkit,
    getIdeProperties,
    getToolkitEnvironmentDetails,
    initializeComputeRegion,
    isCloud9,
    showQuickStartWebview,
    showWelcomeMessage,
} from './shared/extensionUtilities'
import { getLogger, Logger } from './shared/logger/logger'
import { activate as activateLogger } from './shared/logger/activation'
import { DefaultRegionProvider } from './shared/regions/defaultRegionProvider'
import { EndpointsProvider } from './shared/regions/endpointsProvider'
import { FileResourceFetcher } from './shared/resourcefetcher/fileResourceFetcher'
import { HttpResourceFetcher } from './shared/resourcefetcher/httpResourceFetcher'
import { activate as activateEcr } from './ecr/activation'
import { activate as activateSam } from './shared/sam/activation'
import { DefaultSettingsConfiguration } from './shared/settingsConfiguration'
import { activate as activateTelemetry } from './shared/telemetry/activation'
import { activate as activateS3 } from './s3/activation'
import {
    recordAwsCreateCredentials,
    recordAwsHelp,
    recordAwsHelpQuickstart,
    recordAwsReportPluginIssue,
    recordAwsShowExtensionSource,
    recordToolkitInit,
} from './shared/telemetry/telemetry'
import { ExtContext } from './shared/extensions'
import { MdeClient } from './shared/clients/mdeClient'
import * as mde from './mde/activation'
import { activate as activateApiGateway } from './apigateway/activation'
import { activate as activateStepFunctions } from './stepFunctions/activation'
import { activate as activateSsmDocument } from './ssmDocument/activation'
import { activate as activateCloudApi } from './dynamicResources/activation'
import { activate as activateAppRunner } from './apprunner/activation'
import { CredentialsStore } from './credentials/credentialsStore'
import { getSamCliContext } from './shared/sam/cli/samCliContext'
import * as extWindow from './shared/vscode/window'
import { CawsClient } from './shared/clients/cawsClient'
import { Ec2CredentialsProvider } from './credentials/providers/ec2CredentialsProvider'
import { EnvVarsCredentialsProvider } from './credentials/providers/envVarsCredentialsProvider'
import { EcsCredentialsProvider } from './credentials/providers/ecsCredentialsProvider'
import { SchemaService } from './shared/schemas'
<<<<<<< HEAD
import { AwsResourceManager } from './dynamicResources/awsResourceManager'
=======
import { UriHandler } from './shared/vscode/uriHandler'
>>>>>>> 853174f5

let localize: nls.LocalizeFunc

export async function activate(context: vscode.ExtensionContext) {
    await initializeComputeRegion()
    const activationStartedOn = Date.now()
    localize = nls.loadMessageBundle()
    ext.init(context, extWindow.Window.vscode())

    const toolkitOutputChannel = vscode.window.createOutputChannel(
        localize('AWS.channel.aws.toolkit', '{0} Toolkit', getIdeProperties().company)
    )
    await activateLogger(context, toolkitOutputChannel)
    const remoteInvokeOutputChannel = vscode.window.createOutputChannel(
        localize('AWS.channel.aws.remoteInvoke', '{0} Remote Invocations', getIdeProperties().company)
    )
    ext.outputChannel = toolkitOutputChannel

    try {
        initializeCredentialsProviderManager()

        initializeIconPaths(context)
        initializeManifestPaths(context)

        const toolkitSettings = new DefaultSettingsConfiguration(extensionSettingsPrefix)

        const endpointsProvider = makeEndpointsProvider()

        const awsContext = new DefaultAwsContext(context)
        ext.awsContext = awsContext
        const awsContextTrees = new AwsContextTreeCollection()
        const regionProvider = new DefaultRegionProvider(endpointsProvider)
        const credentialsStore = new CredentialsStore()
        const loginManager = new LoginManager(ext.awsContext, credentialsStore)

        const toolkitEnvDetails = getToolkitEnvironmentDetails()
        // Splits environment details by new line, filter removes the empty string
        toolkitEnvDetails
            .split(/\r?\n/)
            .filter(x => x)
            .forEach(line => getLogger().info(line))

<<<<<<< HEAD
        await initializeAwsCredentialsStatusBarItem(awsContext, context)
        ext.regionProvider = regionProvider
=======
        await initializeAwsCredentialsStatusBarItem(ext.awsContext, context)
        await cawsStatusbar.initStatusbar()
>>>>>>> 853174f5
        ext.awsContextCommands = new DefaultAWSContextCommands(
            ext.awsContext,
            awsContextTrees,
            regionProvider,
            loginManager
        )
        ext.sdkClientBuilder = new DefaultAWSClientBuilder(ext.awsContext)
        ext.toolkitClientBuilder = new DefaultToolkitClientBuilder(regionProvider)
        ext.schemaService = new SchemaService(context)
<<<<<<< HEAD
        ext.resourceManager = new AwsResourceManager(context)
=======
        ext.caws = await CawsClient.create(toolkitSettings)
        ext.mde = await MdeClient.create()

        // temporary, move to activation later (if we even need it)
        ext.awsContext.onDidChangeContext(ctx => ext.mde.onCredentialsChanged(ctx.cawsUsername))
>>>>>>> 853174f5

        await initializeCredentials({
            extensionContext: context,
            awsContext: ext.awsContext,
            settingsConfiguration: toolkitSettings,
        })

        await activateTelemetry({
            extensionContext: context,
            awsContext: ext.awsContext,
            toolkitSettings: toolkitSettings,
        })
        await ext.telemetry.start()
        await ext.schemaService.start()

        const uriHandler = new UriHandler()
        context.subscriptions.push(vscode.window.registerUriHandler(uriHandler))

        const extContext: ExtContext = {
            extensionContext: context,
            awsContext: ext.awsContext,
            samCliContext: getSamCliContext,
            regionProvider: regionProvider,
            settings: toolkitSettings,
            outputChannel: toolkitOutputChannel,
            telemetryService: ext.telemetry,
            credentialsStore,
            uriHandler,
        }

        // Used as a command for decoration-only codelenses.
        context.subscriptions.push(vscode.commands.registerCommand('aws.doNothingCommand', () => {}))

        context.subscriptions.push(
            vscode.commands.registerCommand('aws.login', async () => await ext.awsContextCommands.onCommandLogin())
        )
        context.subscriptions.push(
            vscode.commands.registerCommand('aws.logout', async () => await ext.awsContextCommands.onCommandLogout())
        )

        context.subscriptions.push(
            vscode.commands.registerCommand('aws.credential.profile.create', async () => {
                try {
                    await ext.awsContextCommands.onCommandCreateCredentialsProfile()
                } finally {
                    recordAwsCreateCredentials()
                }
            })
        )

        // register URLs in extension menu
        context.subscriptions.push(
            vscode.commands.registerCommand('aws.help', async () => {
                vscode.env.openExternal(vscode.Uri.parse(documentationUrl))
                recordAwsHelp()
            })
        )
        context.subscriptions.push(
            vscode.commands.registerCommand('aws.github', async () => {
                vscode.env.openExternal(vscode.Uri.parse(githubUrl))
                recordAwsShowExtensionSource()
            })
        )
        context.subscriptions.push(
            vscode.commands.registerCommand('aws.createIssueOnGitHub', async () => {
                vscode.env.openExternal(vscode.Uri.parse(githubCreateIssueUrl))
                recordAwsReportPluginIssue()
            })
        )
        context.subscriptions.push(
            vscode.commands.registerCommand('aws.quickStart', async () => {
                try {
                    await showQuickStartWebview(context)
                } finally {
                    recordAwsHelpQuickstart({ result: 'Succeeded' })
                }
            })
        )

        context.subscriptions.push(
            vscode.commands.registerCommand('aws.aboutToolkit', async () => {
                await aboutToolkit()
            })
        )

        await activateCloudFormationTemplateRegistry(context)

        await activateCdk({
            extensionContext: extContext.extensionContext,
        })

        await activateAwsExplorer({
            awsContext: ext.awsContext,
            awsContextTrees,
            regionProvider,
            toolkitOutputChannel,
            remoteInvokeOutputChannel,
        })

        await activateAppRunner(extContext)

        await activateApiGateway({
            extContext: extContext,
            outputChannel: remoteInvokeOutputChannel,
        })

        await activateLambda(extContext)

        await activateSsmDocument(context, ext.awsContext, regionProvider, toolkitOutputChannel)

        await activateSam(extContext)

        await activateS3(extContext)

        await activateEcr(context)

        await activateCloudWatchLogs(context, toolkitSettings)
        await activateCloudApi(context)

        // Features which aren't currently functional in Cloud9
        if (!isCloud9()) {
            await activateSchemas({
                context: extContext.extensionContext,
                outputChannel: toolkitOutputChannel,
            })
        }

        setImmediate(async () => {
            await activateStepFunctions(context, awsContext, toolkitOutputChannel)
        })

        caws.activate(extContext)
        mde.activate(extContext)

        showWelcomeMessage(context)

        recordToolkitInitialization(activationStartedOn, getLogger())

        ext.telemetry.assertPassiveTelemetry(ext.didReload())
    } catch (error) {
        const stacktrace = (error as Error).stack?.split('\n')
        // truncate if the stacktrace is unusually long
        if (stacktrace !== undefined && stacktrace.length > 40) {
            stacktrace.length = 40
        }
        getLogger('channel').error(
            localize(
                'AWS.channel.aws.toolkit.activation.error',
                'Error Activating {0} Toolkit: {1} \n{2}',
                getIdeProperties().company,
                (error as Error).message,
                stacktrace?.join('\n')
            )
        )
        throw error
    }
}

export async function deactivate() {
    await ext.telemetry.shutdown()
    await ext.resourceManager.dispose()
}

function initializeIconPaths(context: vscode.ExtensionContext) {
    ext.iconPaths.dark.help = isCloud9()
        ? context.asAbsolutePath('resources/dark/cloud9/help.svg')
        : context.asAbsolutePath('resources/dark/help.svg')
    ext.iconPaths.light.help = isCloud9()
        ? context.asAbsolutePath('resources/light/cloud9/help.svg')
        : context.asAbsolutePath('resources/light/help.svg')

    ext.iconPaths.dark.cloudFormation = context.asAbsolutePath('resources/dark/cloudformation.svg')
    ext.iconPaths.light.cloudFormation = context.asAbsolutePath('resources/light/cloudformation.svg')

    ext.iconPaths.dark.ecr = context.asAbsolutePath('resources/dark/ecr.svg')
    ext.iconPaths.light.ecr = context.asAbsolutePath('resources/light/ecr.svg')

    ext.iconPaths.dark.lambda = context.asAbsolutePath('resources/dark/lambda.svg')
    ext.iconPaths.light.lambda = context.asAbsolutePath('resources/light/lambda.svg')

    ext.iconPaths.dark.settings = context.asAbsolutePath('third-party/resources/from-vscode-icons/dark/gear.svg')
    ext.iconPaths.light.settings = context.asAbsolutePath('third-party/resources/from-vscode-icons/light/gear.svg')

    ext.iconPaths.dark.registry = context.asAbsolutePath('resources/dark/registry.svg')
    ext.iconPaths.light.registry = context.asAbsolutePath('resources/light/registry.svg')

    ext.iconPaths.dark.s3 = context.asAbsolutePath('resources/dark/s3/bucket.svg')
    ext.iconPaths.light.s3 = context.asAbsolutePath('resources/light/s3/bucket.svg')

    ext.iconPaths.dark.folder = context.asAbsolutePath('third-party/resources/from-vscode/dark/folder.svg')
    ext.iconPaths.light.folder = context.asAbsolutePath('third-party/resources/from-vscode/light/folder.svg')

    ext.iconPaths.dark.file = context.asAbsolutePath('third-party/resources/from-vscode/dark/document.svg')
    ext.iconPaths.light.file = context.asAbsolutePath('third-party/resources/from-vscode/light/document.svg')

    ext.iconPaths.dark.schema = context.asAbsolutePath('resources/dark/schema.svg')
    ext.iconPaths.light.schema = context.asAbsolutePath('resources/light/schema.svg')

    ext.iconPaths.dark.apprunner = context.asAbsolutePath('resources/dark/apprunner.svg')
    ext.iconPaths.light.apprunner = context.asAbsolutePath('resources/light/apprunner.svg')

    ext.iconPaths.dark.statemachine = context.asAbsolutePath('resources/dark/stepfunctions/preview.svg')
    ext.iconPaths.light.statemachine = context.asAbsolutePath('resources/light/stepfunctions/preview.svg')

    ext.iconPaths.dark.cloudWatchLogGroup = context.asAbsolutePath('resources/dark/log-group.svg')
    ext.iconPaths.light.cloudWatchLogGroup = context.asAbsolutePath('resources/light/log-group.svg')

    ext.iconPaths.dark.createBucket = context.asAbsolutePath('resources/dark/s3/create-bucket.svg')
    ext.iconPaths.light.createBucket = context.asAbsolutePath('resources/light/s3/create-bucket.svg')

    ext.iconPaths.dark.bucket = context.asAbsolutePath('resources/dark/s3/bucket.svg')
    ext.iconPaths.light.bucket = context.asAbsolutePath('resources/light/s3/bucket.svg')

    // temporary icons while Cloud9 does not have Codicon support
    ext.iconPaths.dark.plus = context.asAbsolutePath('resources/dark/plus.svg')
    ext.iconPaths.light.plus = context.asAbsolutePath('resources/light/plus.svg')

    ext.iconPaths.dark.edit = context.asAbsolutePath('resources/dark/edit.svg')
    ext.iconPaths.light.edit = context.asAbsolutePath('resources/light/edit.svg')

    ext.iconPaths.dark.sync = context.asAbsolutePath('resources/dark/sync.svg')
    ext.iconPaths.light.sync = context.asAbsolutePath('resources/light/sync.svg')

    ext.iconPaths.dark.syncIgnore = context.asAbsolutePath('resources/dark/sync-ignore.svg')
    ext.iconPaths.light.syncIgnore = context.asAbsolutePath('resources/light/sync-ignore.svg')

    ext.iconPaths.dark.refresh = context.asAbsolutePath('resources/dark/refresh.svg')
    ext.iconPaths.light.refresh = context.asAbsolutePath('resources/light/refresh.svg')

    ext.iconPaths.dark.exit = context.asAbsolutePath('resources/dark/exit.svg')
    ext.iconPaths.light.exit = context.asAbsolutePath('resources/light/exit.svg')
}

function initializeManifestPaths(extensionContext: vscode.ExtensionContext) {
    ext.manifestPaths.endpoints = extensionContext.asAbsolutePath(join('resources', 'endpoints.json'))
    ext.manifestPaths.lambdaSampleRequests = extensionContext.asAbsolutePath(
        join('resources', 'vs-lambda-sample-request-manifest.xml')
    )
}

function initializeCredentialsProviderManager() {
    const manager = CredentialsProviderManager.getInstance()
    manager.addProviderFactory(new SharedCredentialsProviderFactory())
    manager.addProviders(new Ec2CredentialsProvider(), new EcsCredentialsProvider(), new EnvVarsCredentialsProvider())
}

function makeEndpointsProvider(): EndpointsProvider {
    const localManifestFetcher = new FileResourceFetcher(ext.manifestPaths.endpoints)
    const remoteManifestFetcher = new HttpResourceFetcher(endpointsFileUrl, { showUrl: true })

    const provider = new EndpointsProvider(localManifestFetcher, remoteManifestFetcher)
    // Start the load without waiting. It raises events as fetchers retrieve data.
    provider.load().catch((err: Error) => {
        getLogger().error('Failure while loading Endpoints Manifest: %O', err)

        vscode.window.showErrorMessage(
            `${localize(
                'AWS.error.endpoint.load.failure',
                'The {0} Toolkit was unable to load endpoints data.',
                getIdeProperties().company
            )} ${
                isCloud9()
                    ? localize(
                          'AWS.error.impactedFunctionalityReset.cloud9',
                          'Toolkit functionality may be impacted until the Cloud9 browser tab is refreshed.'
                      )
                    : localize(
                          'AWS.error.impactedFunctionalityReset.vscode',
                          'Toolkit functionality may be impacted until VS Code is restarted.'
                      )
            }`
        )
    })

    return provider
}

function recordToolkitInitialization(activationStartedOn: number, logger?: Logger) {
    try {
        const activationFinishedOn = Date.now()
        const duration = activationFinishedOn - activationStartedOn

        recordToolkitInit({
            duration: duration,
        })
    } catch (err) {
        logger?.error(err as Error)
    }
}

// Unique extension entrypoint names, so that they can be obtained from the webpack bundle
export const awsToolkitActivate = activate
export const awsToolkitDeactivate = deactivate<|MERGE_RESOLUTION|>--- conflicted
+++ resolved
@@ -77,11 +77,8 @@
 import { EnvVarsCredentialsProvider } from './credentials/providers/envVarsCredentialsProvider'
 import { EcsCredentialsProvider } from './credentials/providers/ecsCredentialsProvider'
 import { SchemaService } from './shared/schemas'
-<<<<<<< HEAD
 import { AwsResourceManager } from './dynamicResources/awsResourceManager'
-=======
 import { UriHandler } from './shared/vscode/uriHandler'
->>>>>>> 853174f5
 
 let localize: nls.LocalizeFunc
 
@@ -124,13 +121,9 @@
             .filter(x => x)
             .forEach(line => getLogger().info(line))
 
-<<<<<<< HEAD
         await initializeAwsCredentialsStatusBarItem(awsContext, context)
+        await cawsStatusbar.initStatusbar()
         ext.regionProvider = regionProvider
-=======
-        await initializeAwsCredentialsStatusBarItem(ext.awsContext, context)
-        await cawsStatusbar.initStatusbar()
->>>>>>> 853174f5
         ext.awsContextCommands = new DefaultAWSContextCommands(
             ext.awsContext,
             awsContextTrees,
@@ -140,15 +133,12 @@
         ext.sdkClientBuilder = new DefaultAWSClientBuilder(ext.awsContext)
         ext.toolkitClientBuilder = new DefaultToolkitClientBuilder(regionProvider)
         ext.schemaService = new SchemaService(context)
-<<<<<<< HEAD
         ext.resourceManager = new AwsResourceManager(context)
-=======
         ext.caws = await CawsClient.create(toolkitSettings)
         ext.mde = await MdeClient.create()
 
         // temporary, move to activation later (if we even need it)
         ext.awsContext.onDidChangeContext(ctx => ext.mde.onCredentialsChanged(ctx.cawsUsername))
->>>>>>> 853174f5
 
         await initializeCredentials({
             extensionContext: context,
