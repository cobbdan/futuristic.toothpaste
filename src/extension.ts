/*!
 * Copyright Amazon.com, Inc. or its affiliates. All Rights Reserved.
 * SPDX-License-Identifier: Apache-2.0
 */

import * as vscode from 'vscode'
import * as nls from 'vscode-nls'

import * as codecatalyst from './codecatalyst/activation'
import { activate as activateAwsExplorer } from './awsexplorer/activation'
import { activate as activateCloudWatchLogs } from './cloudWatchLogs/activation'
import { initialize as initializeCredentials } from './auth/activation'
import { initializeAwsCredentialsStatusBarItem } from './auth/ui/statusBarItem'
import { LoginManager } from './auth/deprecated/loginManager'
import { CredentialsProviderManager } from './auth/providers/credentialsProviderManager'
import { SharedCredentialsProviderFactory } from './auth/providers/sharedCredentialsProviderFactory'
import { activate as activateSchemas } from './eventSchemas/activation'
import { activate as activateLambda } from './lambda/activation'
import { DefaultAWSClientBuilder } from './shared/awsClientBuilder'
import { activate as activateCloudFormationTemplateRegistry } from './shared/cloudformation/activation'
import { documentationUrl, endpointsFileUrl, githubCreateIssueUrl, githubUrl } from './shared/constants'
import { DefaultAwsContext } from './shared/awsContext'
import { AwsContextCommands } from './shared/awsContextCommands'
import {
    aboutToolkit,
    getIdeProperties,
    getToolkitEnvironmentDetails,
    initializeComputeRegion,
    isCloud9,
    isSageMaker,
    showQuickStartWebview,
    showWelcomeMessage,
} from './shared/extensionUtilities'
import { getLogger, Logger } from './shared/logger/logger'
import { activate as activateLogger } from './shared/logger/activation'
import { getEndpointsFromFetcher, RegionProvider } from './shared/regions/regionProvider'
import { FileResourceFetcher } from './shared/resourcefetcher/fileResourceFetcher'
import { HttpResourceFetcher } from './shared/resourcefetcher/httpResourceFetcher'
import { activate as activateEcr } from './ecr/activation'
import { activate as activateEc2 } from './ec2/activation'
import { activate as activateSam } from './shared/sam/activation'
import { activate as activateTelemetry } from './shared/telemetry/activation'
import { activate as activateS3 } from './s3/activation'
import * as awsFiletypes from './shared/awsFiletypes'
import { activate as activateCodeWhisperer, shutdown as codewhispererShutdown } from './codewhisperer/activation'
import { ExtContext } from './shared/extensions'
import { activate as activateApiGateway } from './apigateway/activation'
import { activate as activateStepFunctions } from './stepFunctions/activation'
import { activate as activateSsmDocument } from './ssmDocument/activation'
import { activate as activateDynamicResources } from './dynamicResources/activation'
import { activate as activateEcs } from './ecs/activation'
import { activate as activateAppRunner } from './apprunner/activation'
import { activate as activateIot } from './iot/activation'
import { activate as activateDev } from './dev/activation'
import { activate as activateApplicationComposer } from './applicationcomposer/activation'
import { activate as activateRedshift } from './redshift/activation'
import { CredentialsStore } from './auth/credentials/store'
import { activate as activateCWChat } from './amazonq/activation'
import { activate as activateQGumby } from './amazonqGumby/activation'
import { getSamCliContext } from './shared/sam/cli/samCliContext'
import { Ec2CredentialsProvider } from './auth/providers/ec2CredentialsProvider'
import { EnvVarsCredentialsProvider } from './auth/providers/envVarsCredentialsProvider'
import { EcsCredentialsProvider } from './auth/providers/ecsCredentialsProvider'
import { SchemaService } from './shared/schemas'
import { AwsResourceManager } from './dynamicResources/awsResourceManager'
import globals, { initialize } from './shared/extensionGlobals'
import { Experiments, Settings } from './shared/settings'
import { isReleaseVersion } from './shared/vscode/env'
import { Commands, registerErrorHandler as registerCommandErrorHandler } from './shared/vscode/commands2'
import { UriHandler } from './shared/vscode/uriHandler'
import { telemetry } from './shared/telemetry/telemetry'
import { Auth } from './auth/auth'
import { openUrl } from './shared/utilities/vsCodeUtils'
import { isUserCancelledError, resolveErrorMessageToDisplay, ToolkitError } from './shared/errors'
import { Logging } from './shared/logger/commands'
import { showMessageWithUrl, showViewLogsMessage } from './shared/utilities/messages'
import { registerWebviewErrorHandler } from './webviews/server'
import { initializeManifestPaths } from './extensionShared'
import { ChildProcess } from './shared/utilities/childProcess'
import { initializeNetworkAgent } from './codewhisperer/client/agent'

let localize: nls.LocalizeFunc

export async function activate(context: vscode.ExtensionContext) {
    initializeNetworkAgent()
    await initializeComputeRegion()
    const activationStartedOn = Date.now()
    localize = nls.loadMessageBundle()

    initialize(context)
    globals.machineId = await getMachineId()
    initializeManifestPaths(context)

    const toolkitOutputChannel = vscode.window.createOutputChannel(
        localize('AWS.channel.aws.toolkit', '{0} Toolkit', getIdeProperties().company)
    )
    await activateLogger(context, toolkitOutputChannel)
    const remoteInvokeOutputChannel = vscode.window.createOutputChannel(
        localize('AWS.channel.aws.remoteInvoke', '{0} Remote Invocations', getIdeProperties().company)
    )
    globals.outputChannel = toolkitOutputChannel

    registerCommandErrorHandler((info, error) => {
        const defaultMessage = localize('AWS.generic.message.error', 'Failed to run command: {0}', info.id)
        logAndShowError(error, info.id, defaultMessage)
    })

    registerWebviewErrorHandler((error: unknown, webviewId: string, command: string) => {
        logAndShowWebviewError(error, webviewId, command)
    })

    if (isCloud9()) {
        vscode.window.withProgress = wrapWithProgressForCloud9(globals.outputChannel)
    }

    try {
        initializeCredentialsProviderManager()

        const endpointsProvider = makeEndpointsProvider()

        const awsContext = new DefaultAwsContext()
        globals.awsContext = awsContext
        const regionProvider = RegionProvider.fromEndpointsProvider(endpointsProvider)
        const credentialsStore = new CredentialsStore()
        const loginManager = new LoginManager(globals.awsContext, credentialsStore)

        const toolkitEnvDetails = getToolkitEnvironmentDetails()
        // Splits environment details by new line, filter removes the empty string
        toolkitEnvDetails
            .split(/\r?\n/)
            .filter(x => x)
            .forEach(line => getLogger().info(line))

        await initializeAwsCredentialsStatusBarItem(awsContext, context)
        globals.regionProvider = regionProvider
        globals.loginManager = loginManager
        globals.awsContextCommands = new AwsContextCommands(regionProvider, Auth.instance)
        globals.sdkClientBuilder = new DefaultAWSClientBuilder(awsContext)
        globals.schemaService = new SchemaService()
        globals.resourceManager = new AwsResourceManager(context)

        const settings = Settings.instance
        const experiments = Experiments.instance

        await activateTelemetry(context, awsContext, settings)
        await initializeCredentials(context, awsContext, loginManager)

        experiments.onDidChange(({ key }) => {
            telemetry.aws_experimentActivation.run(span => {
                // Record the key prior to reading the setting as `get` may throw
                span.record({ experimentId: key })
                span.record({ experimentState: experiments.get(key) ? 'activated' : 'deactivated' })
            })
        })

        await globals.schemaService.start()
        awsFiletypes.activate()

        globals.uriHandler = new UriHandler()
        context.subscriptions.push(
            vscode.window.registerUriHandler({
                handleUri: uri =>
                    telemetry.runRoot(() => {
                        telemetry.record({ source: 'UriHandler' })

                        return globals.uriHandler.handleUri(uri)
                    }),
            })
        )

        const extContext: ExtContext = {
            extensionContext: context,
            awsContext: globals.awsContext,
            samCliContext: getSamCliContext,
            regionProvider: regionProvider,
            outputChannel: toolkitOutputChannel,
            invokeOutputChannel: remoteInvokeOutputChannel,
            telemetryService: globals.telemetry,
            uriHandler: globals.uriHandler,
            credentialsStore,
        }

        try {
            activateDev(extContext)
        } catch (error) {
            getLogger().debug(`Developer Tools (internal): failed to activate: ${(error as Error).message}`)
        }

        context.subscriptions.push(
            // No-op command used for decoration-only codelenses.
            vscode.commands.registerCommand('aws.doNothingCommand', () => {}),
            // "Show AWS Commands..."
            Commands.register('aws.listCommands', () =>
                vscode.commands.executeCommand('workbench.action.quickOpen', `> ${getIdeProperties().company}:`)
            ),
            // register URLs in extension menu
            Commands.register('aws.help', async () => {
                openUrl(vscode.Uri.parse(documentationUrl))
                telemetry.aws_help.emit()
            }),
            Commands.register('aws.github', async () => {
                openUrl(vscode.Uri.parse(githubUrl))
                telemetry.aws_showExtensionSource.emit()
            }),
            Commands.register('aws.createIssueOnGitHub', async () => {
                openUrl(vscode.Uri.parse(githubCreateIssueUrl))
                telemetry.aws_reportPluginIssue.emit()
            }),
            Commands.register('aws.quickStart', async () => {
                try {
                    await showQuickStartWebview(context)
                } finally {
                    telemetry.aws_helpQuickstart.emit({ result: 'Succeeded' })
                }
            }),
            Commands.register('aws.aboutToolkit', async () => {
                await aboutToolkit()
            })
        )

        // do not enable codecatalyst for sagemaker
        if (!isSageMaker()) {
            await codecatalyst.activate(extContext)
        }

        await activateCloudFormationTemplateRegistry(context)

        await activateAwsExplorer({
            context: extContext,
            regionProvider,
            toolkitOutputChannel,
            remoteInvokeOutputChannel,
        })

        await activateCodeWhisperer(extContext)

        await activateAppRunner(extContext)

        await activateApiGateway({
            extContext: extContext,
            outputChannel: remoteInvokeOutputChannel,
        })

        await activateLambda(extContext)

        await activateSsmDocument(context, globals.awsContext, regionProvider, toolkitOutputChannel)

        await activateSam(extContext)

        await activateS3(extContext)

        await activateEc2(extContext)

        await activateEcr(context)

        await activateCloudWatchLogs(context, settings)

        await activateDynamicResources(context)

        await activateIot(extContext)

        await activateEcs(extContext)

        await activateSchemas(extContext)

<<<<<<< HEAD
        if (!isCloud9()) {
            await activateCWChat(extContext.extensionContext)
            await activateQGumby(extContext)
        }
=======
        await activateCWChat(extContext.extensionContext)

        await activateApplicationComposer(context)

        await activateQGumby(extContext)
>>>>>>> 6a3f6be7

        await activateStepFunctions(context, awsContext, toolkitOutputChannel)

        await activateRedshift(extContext)

        showWelcomeMessage(context)

        const settingsValid = await checkSettingsHealth(settings)
        recordToolkitInitialization(activationStartedOn, settingsValid, getLogger())

        if (!isReleaseVersion()) {
            globals.telemetry.assertPassiveTelemetry(globals.didReload)
        }
    } catch (error) {
        const stacktrace = (error as Error).stack?.split('\n')
        // truncate if the stacktrace is unusually long
        if (stacktrace !== undefined && stacktrace.length > 40) {
            stacktrace.length = 40
        }
        getLogger('channel').error(
            localize(
                'AWS.channel.aws.toolkit.activation.error',
                'Error Activating {0} Toolkit: {1} \n{2}',
                getIdeProperties().company,
                (error as Error).message,
                stacktrace?.join('\n')
            )
        )
        throw error
    }
}

export async function deactivate() {
    await codewhispererShutdown()
    await globals.telemetry.shutdown()
    await globals.resourceManager.dispose()
}

function initializeCredentialsProviderManager() {
    const manager = CredentialsProviderManager.getInstance()
    manager.addProviderFactory(new SharedCredentialsProviderFactory())
    manager.addProviders(new Ec2CredentialsProvider(), new EcsCredentialsProvider(), new EnvVarsCredentialsProvider())
}

function makeEndpointsProvider() {
    const localManifestFetcher = new FileResourceFetcher(globals.manifestPaths.endpoints)
    const remoteManifestFetcher = new HttpResourceFetcher(endpointsFileUrl, { showUrl: true })

    return {
        local: () => getEndpointsFromFetcher(localManifestFetcher),
        remote: () => getEndpointsFromFetcher(remoteManifestFetcher),
    }
}

function recordToolkitInitialization(activationStartedOn: number, settingsValid: boolean, logger?: Logger) {
    try {
        const activationFinishedOn = Date.now()
        const duration = activationFinishedOn - activationStartedOn

        if (settingsValid) {
            telemetry.toolkit_init.emit({ duration })
        } else {
            telemetry.toolkit_init.emit({ duration, result: 'Failed', reason: 'UserSettings' })
        }
    } catch (err) {
        logger?.error(err as Error)
    }
}

/**
 * Wraps the `vscode.window.withProgress` functionality with functionality that also writes to the output channel.
 *
 * Cloud9 does not show a progress notification.
 */
function wrapWithProgressForCloud9(channel: vscode.OutputChannel): (typeof vscode.window)['withProgress'] {
    const withProgress = vscode.window.withProgress.bind(vscode.window)

    return (options, task) => {
        if (options.title) {
            channel.appendLine(options.title)
        }

        return withProgress(options, (progress, token) => {
            const newProgress: typeof progress = {
                ...progress,
                report: value => {
                    if (value.message) {
                        channel.appendLine(value.message)
                    }
                    progress.report(value)
                },
            }

            return task(newProgress, token)
        })
    }
}

/**
 * Logs the error. Then determines what kind of error message should be shown, if
 * at all.
 *
 * @param error The error itself
 * @param topic The prefix of the error message
 * @param defaultMessage The message to show if once cannot be resolved from the given error
 *
 * SIDE NOTE:
 * This is only being used for errors from commands and webview, there's plenty of other places
 * (explorer, nodes, ...) where it could be used. It needs to be apart of some sort of `core`
 * module that is guaranteed to initialize prior to every other Toolkit component.
 * Logging and telemetry would fit well within this core module.
 */
export async function logAndShowError(error: unknown, topic: string, defaultMessage: string) {
    if (isUserCancelledError(error)) {
        getLogger().verbose(`${topic}: user cancelled`)
        return
    }
    const logsItem = localize('AWS.generic.message.viewLogs', 'View Logs...')
    const logId = getLogger().error(`${topic}: %s`, error)
    const message = resolveErrorMessageToDisplay(error, defaultMessage)

    if (error instanceof ToolkitError && error.documentationUri) {
        await showMessageWithUrl(message, error.documentationUri, 'View Documentation', 'error')
    } else {
        await vscode.window.showErrorMessage(message, logsItem).then(async resp => {
            if (resp === logsItem) {
                await Logging.declared.viewLogsAtMessage.execute(logId)
            }
        })
    }
}

/**
 * Show a webview related error to the user + button that links to the logged error
 *
 * @param err The error that was thrown in the backend
 * @param webviewId Arbitrary value that identifies which webview had the error
 * @param command The high level command/function that was run which triggered the error
 */
export function logAndShowWebviewError(err: unknown, webviewId: string, command: string) {
    // HACK: The following implementation is a hack, influenced by the implementation of handleError().
    // The userFacingError message will be seen in the UI, and the detailedError message will provide the
    // detailed information in the logs.
    const detailedError = ToolkitError.chain(err, `Webview backend command failed: "${command}()"`)
    const userFacingError = ToolkitError.chain(detailedError, 'Webview error')
    logAndShowError(userFacingError, `webviewId="${webviewId}"`, 'Webview error')
}

async function checkSettingsHealth(settings: Settings): Promise<boolean> {
    const r = await settings.isValid()
    switch (r) {
        case 'invalid': {
            const msg = 'Failed to access settings. Check settings.json for syntax errors.'
            const openSettingsItem = 'Open settings.json'
            showViewLogsMessage(msg, 'error', [openSettingsItem]).then(async resp => {
                if (resp === openSettingsItem) {
                    vscode.commands.executeCommand('workbench.action.openSettingsJson')
                }
            })
            return false
        }
        // Don't show a message for 'nowrite' because:
        //  - settings.json may intentionally be readonly. #4043
        //  - vscode will show its own error if settings.json cannot be written.
        //
        // Note: isValid() already logged a warning.
        case 'nowrite':
        case 'ok':
        default:
            return true
    }
}

async function getMachineId(): Promise<string> {
    const proc = new ChildProcess('hostname', [], { collect: true, logging: 'no' })
    return (await proc.run()).stdout.trim() ?? 'unknown-host'
}

// Unique extension entrypoint names, so that they can be obtained from the webpack bundle
export const awsToolkitActivate = activate
export const awsToolkitDeactivate = deactivate<|MERGE_RESOLUTION|>--- conflicted
+++ resolved
@@ -263,18 +263,12 @@
 
         await activateSchemas(extContext)
 
-<<<<<<< HEAD
         if (!isCloud9()) {
             await activateCWChat(extContext.extensionContext)
             await activateQGumby(extContext)
         }
-=======
-        await activateCWChat(extContext.extensionContext)
 
         await activateApplicationComposer(context)
-
-        await activateQGumby(extContext)
->>>>>>> 6a3f6be7
 
         await activateStepFunctions(context, awsContext, toolkitOutputChannel)
 
