--- conflicted
+++ resolved
@@ -13,11 +13,8 @@
 import { inspect } from 'util'
 import { S3BucketNode } from './s3BucketNode'
 import { S3FolderNode } from './s3FolderNode'
-<<<<<<< HEAD
 import globals from '../../shared/extensionGlobals'
-=======
 import { getRelativeDate } from '../../shared/utilities/textUtilities'
->>>>>>> 62f6e05e
 
 /**
  * Moment format for rendering readable dates for S3.
