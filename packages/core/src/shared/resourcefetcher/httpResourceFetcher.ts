/*!
 * Copyright Amazon.com, Inc. or its affiliates. All Rights Reserved.
 * SPDX-License-Identifier: Apache-2.0
 */

import { VSCODE_EXTENSION_ID } from '../extensions'
import { getLogger, Logger } from '../logger'
import { ResourceFetcher } from './resourcefetcher'
<<<<<<< HEAD
import { Timeout, CancellationError, CancelEvent } from '../utilities/timeoutUtils'
import { isCloud9 } from '../extensionUtilities'
import { Headers } from 'got/dist/source/core'
import { withRetries } from '../utilities/functionUtils'

// XXX: patched Got module for compatability with older VS Code versions (e.g. Cloud9)
// `got` has also deprecated `urlToOptions`
const patchedGot = got.extend({
    request: (url, options, callback) => {
        if (url.protocol === 'https:') {
            return https.request({ ...options, ...urlToOptions(url) }, callback)
        }
        return http.request({ ...options, ...urlToOptions(url) }, callback)
    },
})

/** Promise that resolves/rejects when all streams close. Can also access streams directly. */
type FetcherResult = Promise<void> & {
    /** Download stream piped to `fsStream`. */
    requestStream: Request // `got` doesn't add the correct types to 'on' for some reason
    /** Stream writing to the file system. */
    fsStream: fs.WriteStream
}
=======
import { Timeout, CancelEvent } from '../utilities/timeoutUtils'
import request, { RequestError } from '../request'
>>>>>>> 49fb0902

type RequestHeaders = { eTag?: string; gZip?: boolean }

export class HttpResourceFetcher implements ResourceFetcher {
    private readonly logger: Logger = getLogger()

    /**
     *
     * @param url URL to fetch a response body from via the `get` call
     * @param params Additional params for the fetcher
     * @param {boolean} params.showUrl Whether or not to the URL in log statements.
     * @param {string} params.friendlyName If URL is not shown, replaces the URL with this text.
     * @param {function} params.onSuccess Function to execute on successful request. No effect if piping to a location.
     * @param {Timeout} params.timeout Timeout token to abort/cancel the request. Similar to `AbortSignal`.
     */
    public constructor(
        private readonly url: string,
        private readonly params: {
            showUrl: boolean
            friendlyName?: string
            onSuccess?(contents: string): void
            timeout?: Timeout
        }
    ) {}

    /**
     * Returns the contents of the resource, or undefined if the resource could not be retrieved.
     *
     * @param pipeLocation Optionally pipe the download to a file system location
     */
    public get(): Promise<string | undefined> {
        this.logger.verbose(`downloading: ${this.logText()}`)
        return this.downloadRequest()
    }

    /**
     * Requests for new content but additionally uses the given E-Tag.
     * If no E-Tag is given it behaves as a normal request.
     *
     * @param eTag
     * @returns object with optional content. If content is undefined it implies the provided
     *          E-Tag matched the server's, so no content was in response. E-Tag is the E-Tag
     *          of the latest content
     */
    public async getNewETagContent(eTag?: string): Promise<{ content?: string; eTag: string }> {
        const response = await this.getResponseFromGetRequest(this.params.timeout, { eTag, gZip: true })

        const eTagResponse = response.headers.get('etag')
        if (!eTagResponse) {
            throw new Error(`This URL does not support E-Tags. Cannot use this function for: ${this.url.toString()}`)
        }

        // NOTE: Even with use of `gzip` encoding header, the response content is uncompressed.
        // Most likely due to the http request library uncompressing it for us.
        let contents: string | undefined = await response.text()
        if (response.status === 304) {
            // Explanation: https://developer.mozilla.org/en-US/docs/Web/HTTP/Headers/If-None-Match
            contents = undefined
            this.logger.verbose(`E-Tag, ${eTagResponse}, matched. No content downloaded from: ${this.url}`)
        } else {
            this.logger.verbose(`No E-Tag match. Downloaded content from: ${this.logText()}`)
            if (this.params.onSuccess) {
                this.params.onSuccess(contents)
            }
        }

        return { content: contents, eTag: eTagResponse }
    }

    private async downloadRequest(): Promise<string | undefined> {
        try {
            // HACK(?): receiving JSON as a string without `toString` makes it so we can't deserialize later
            const resp = await this.getResponseFromGetRequest(this.params.timeout)
            const contents = (await resp.text()).toString()
            if (this.params.onSuccess) {
                this.params.onSuccess(contents)
            }

            this.logger.verbose(`downloaded: ${this.logText()}`)

            return contents
        } catch (err) {
            const error = err as RequestError
            this.logger.verbose(
                `Error downloading ${this.logText()}: %s`,
                error.message ?? error.code ?? error.response.statusText ?? error.response.status
            )
            return undefined
        }
    }

    private logText(): string {
        return this.params.showUrl ? this.url : (this.params.friendlyName ?? 'resource from URL')
    }

    private logCancellation(event: CancelEvent) {
        getLogger().debug(`Download for "${this.logText()}" ${event.agent === 'user' ? 'cancelled' : 'timed out'}`)
    }

    private async getResponseFromGetRequest(timeout?: Timeout, headers?: RequestHeaders): Promise<Response> {
        const req = request.fetch('GET', this.url, {
            headers: this.buildRequestHeaders(headers),
        })

        const cancelListener = timeout?.token.onCancellationRequested((event) => {
            this.logCancellation(event)
            req.cancel()
        })

        return req.response.finally(() => cancelListener?.dispose())
    }

    private buildRequestHeaders(requestHeaders?: RequestHeaders): Headers {
        const headers = new Headers()

        headers.set('User-Agent', VSCODE_EXTENSION_ID.awstoolkit)

        if (requestHeaders?.eTag !== undefined) {
            headers.set('If-None-Match', requestHeaders.eTag)
        }

        if (requestHeaders?.gZip) {
            headers.set('Accept-Encoding', 'gzip')
        }

        return headers
    }
}

export class RetryableResourceFetcher extends HttpResourceFetcher {
    private readonly retryNumber: number
    private readonly retryIntervalMs: number
    private readonly resource: string

    constructor({
        resource,
        params: { retryNumber = 5, retryIntervalMs = 3000, showUrl = true, timeout = new Timeout(5000) },
    }: {
        resource: string
        params: {
            retryNumber?: number
            retryIntervalMs?: number
            showUrl?: boolean
            timeout?: Timeout
        }
    }) {
        super(resource, {
            showUrl,
            timeout,
        })
        this.retryNumber = retryNumber
        this.retryIntervalMs = retryIntervalMs
        this.resource = resource
    }

    fetch(versionTag?: string) {
        return withRetries(
            async () => {
                try {
                    return await this.getNewETagContent(versionTag)
                } catch (err) {
                    getLogger('lsp').error('Failed to fetch at endpoint: %s, err: %s', this.resource, err)
                    throw err
                }
            },
            {
                maxRetries: this.retryNumber,
                delay: this.retryIntervalMs,
            }
        )
    }
}

/**
 * Retrieves JSON property value from a remote resource
 * @param property property to retrieve
 * @param url url of JSON resource
 * @param fetcher optional HTTP resource fetcher to use
 * @returns property value if available or undefined
 */
export async function getPropertyFromJsonUrl(
    url: string,
    property: string,
    fetcher?: HttpResourceFetcher
): Promise<any | undefined> {
    const resourceFetcher = fetcher ?? new HttpResourceFetcher(url, { showUrl: true })
    const result = await resourceFetcher.get()
    if (result) {
        try {
            const json = JSON.parse(result)
            if (json[property]) {
                return json[property]
            }
        } catch (err) {
            getLogger().error(`JSON parsing failed for "${url}": ${(err as Error).message}`)
        }
    }
}<|MERGE_RESOLUTION|>--- conflicted
+++ resolved
@@ -6,34 +6,9 @@
 import { VSCODE_EXTENSION_ID } from '../extensions'
 import { getLogger, Logger } from '../logger'
 import { ResourceFetcher } from './resourcefetcher'
-<<<<<<< HEAD
-import { Timeout, CancellationError, CancelEvent } from '../utilities/timeoutUtils'
-import { isCloud9 } from '../extensionUtilities'
-import { Headers } from 'got/dist/source/core'
-import { withRetries } from '../utilities/functionUtils'
-
-// XXX: patched Got module for compatability with older VS Code versions (e.g. Cloud9)
-// `got` has also deprecated `urlToOptions`
-const patchedGot = got.extend({
-    request: (url, options, callback) => {
-        if (url.protocol === 'https:') {
-            return https.request({ ...options, ...urlToOptions(url) }, callback)
-        }
-        return http.request({ ...options, ...urlToOptions(url) }, callback)
-    },
-})
-
-/** Promise that resolves/rejects when all streams close. Can also access streams directly. */
-type FetcherResult = Promise<void> & {
-    /** Download stream piped to `fsStream`. */
-    requestStream: Request // `got` doesn't add the correct types to 'on' for some reason
-    /** Stream writing to the file system. */
-    fsStream: fs.WriteStream
-}
-=======
 import { Timeout, CancelEvent } from '../utilities/timeoutUtils'
 import request, { RequestError } from '../request'
->>>>>>> 49fb0902
+import { withRetries } from '../utilities/functionUtils'
 
 type RequestHeaders = { eTag?: string; gZip?: boolean }
 
